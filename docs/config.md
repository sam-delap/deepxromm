# DeepXROMM Config File Reference
## Project Settings
**task**: The animal/behavior you’re trying to study. Pulled from the name given to your project folder  
**experimenter**: Your initials  
**working_dir**: The full directory path to your project folder  
**path_config_file**: The full directory path to the DeepLabCut config for your project  
**dataset_name**: An arbitary name for your dataset. Used when generating training data for DeepLabCut, which can be found in the `labeled-data` folder inside of your DLC project folder. 

## Neural Network Customization
**nframes**: The number of frames of video that you tracked before giving the network to DeepLabCut. **Default:** 0 (automatically determined from CSVs)  
**maxiters**: The maximum number of iterations to train the network for before automatically stopping training. **Default:** 150,000  
**tracking_threshold**: Fraction of the total video frames to include in the training sample. Used to warn if the network detects too many/too few frames when extracting frames to be passed to the network. **Default:** 0.1  
**mode**: Determines how DeepXROMM structures your training data and neural networks. **Default:** `2D`

- **2D** - Combines both camera views into a single DeepLabCut project with shared bodypart names. Both cameras train together in one network.
- **per_cam** - Creates separate DeepLabCut projects and networks for cam1 and cam2. Each camera trains independently.
- **rgb** - Merges cam1 and cam2 into a single RGB video (cam1 → red channel, cam2 → green channel, blank → blue channel). Bodyparts are labeled with camera suffixes (e.g., "marker_cam1", "marker_cam2").  

> **Deprecation Notice**: The `tracking_mode` key is deprecated as of version 0.2.5 and will be removed in version 1.0. 
> Existing configs using `tracking_mode` will be automatically migrated to `mode` when loaded. 
> Please update your config files to use `mode` instead.

**swapped_markers**: Set to ‘true’ to create artificial markers with swapped y coordinates (y coordinates of swapped-cam1 will be cam2’s y coordinates). Only valid for the rgb mode  
**crossed_markers**: Set to ‘true’ to create artificial markers that are the result of multiplying the x/y positions of cam1 and cam2 together (cx_cam1_cam2_x = cam1_x * cam2_x). Only valid for the rgb mode.  


## Migrating from Older Versions

### Deprecated `tracking_mode` Parameter

**Important:** The `tracking_mode` configuration key has been deprecated as of version 0.2.5 and will be removed in version 1.0.

**What changed:**
- Old key: `tracking_mode`
- New key: `mode`
- Functionality remains identical

**Automatic migration:**
When you load a project with the old `tracking_mode` key, DeepXROMM will automatically:
1. Read the `tracking_mode` value
2. Use it as the `mode` value
3. Log a deprecation warning

**How to update your config manually:**

Simply rename the key in your `project_config.yaml` file:

**Before (deprecated):**
```yaml
tracking_mode: 2D
```

**After (current):**
```yaml
mode: 2D
```

**Conflict detection:**
If your config file contains both `tracking_mode` and `mode` keys, DeepXROMM will log a warning and use the `mode` value, ignoring `tracking_mode`.

> **Recommendation:** Update your configuration files proactively to avoid issues when upgrading to version 1.0.

---

### Required Augmenter Settings

**Important:** As of recent versions, DeepXROMM requires `augmenter` settings to be present in your `project_config.yaml` file. If your configuration file was created with an older version and lacks these settings, you will encounter errors when using retraining features.

**Required configuration structure:**

Add the following to your `project_config.yaml` file if it's not already present:

```yaml
augmenter:
  outlier_algorithm: jump
  extraction_algorithm: kmeans
```

**Where to add it:**
Place the `augmenter` section anywhere in your `project_config.yaml` file (typically near other algorithm-related settings like `mode`).

**What these settings do:**
- `outlier_algorithm`: Controls how DeepXROMM detects problematic frames during retraining (default: `jump`)
- `extraction_algorithm`: Controls how frames are selected for retraining (default: `kmeans`)

See the [Augmenter Settings](#augmenter-settings) section below for detailed information about available algorithms and when to use them.

> **Note:** These settings are only used during the retraining workflow (`extract_outlier_frames()` and `merge_datasets()`). If you're not using the retraining features, the default values will work fine, but the keys must still be present in your config file.


## Video Codec Settings
**video_codec**: Specifies the video codec used for all video operations including video conversion, RGB splitting/merging, and test video generation. **Default:** `avc1`

**Available options:**

- `avc1` - H.264 codec, provides good balance of quality and compatibility
- `XVID` - Xvid MPEG-4 codec
- `DIVX` - DivX MPEG-4 codec
- `mp4v` - MPEG-4 Part 2 codec
- `MJPG` - Motion JPEG codec
- `uncompressed` - No compression (very large file sizes)

> **⚠️ Warning:** Codec availability depends on your OpenCV build and operating system. DeepXROMM will raise a `RuntimeError` if the specified codec is not available on your system.

**When this setting is used:**

- Creating RGB videos in `rgb` mode
- Splitting RGB videos with `split_rgb()` method
- Any video conversion operations during testing
- Frame extraction for training

## Video Similarity Analysis
**cam1s_are_the_same_view**: Controls assumptions made during project-level video similarity analysis. **Default:** `true`

**Values:**
- `true` - Assumes all cam1 videos across trials capture the same view, and all cam2 videos capture the same view. Analysis compares cam1 across trials and cam2 across trials.
- `false` - Assumes cam1 and cam2 capture different subjects or completely different experimental setups across trials.

**When this setting matters:**
- `analyze_video_similarity_project()` - Uses this setting to determine comparison strategy
- `analyze_marker_similarity_project()` - Applies similar assumptions to marker trajectory analysis

> **Note:** This setting does NOT affect trial-level analysis methods (`analyze_video_similarity_trial()`, `analyze_marker_similarity_trial()`), which always compare cam1 vs cam2 within a single trial.

**Cross-reference:** See [Advanced Analysis Methods](usage.md#advanced-analysis-methods) in the usage guide for detailed information about video and marker similarity analysis.

## Augmenter Settings

Controls how DeepXROMM identifies and extracts outlier frames during the retraining workflow. These settings are nested under the `augmenter` key in `project_config.yaml`.
<<<<<<< HEAD

**Example configuration in project_config.yaml:**
```yaml
augmenter:
  outlier_algorithm: jump
  extraction_algorithm: kmeans
```

These settings control how DeepXROMM identifies problematic frames during the retraining workflow.

=======
```yaml
# How the settings will appear in your project_config.yaml
augmenter:
    outlier_algorithm: jump
    extraction_algorithm: kmeans
```

>>>>>>> 2af3a3a9
**augmenter.outlier_algorithm**: Algorithm used to detect outlier frames. **Default:** `jump`

**Available algorithms:**

<<<<<<< HEAD
- `jump` - Detects frames with sudden jumps in predicted marker positions
  - **Best for:** Most use cases, especially tracking fast movements
  - **Use when:** You want to identify frames where markers moved unexpectedly
- `fitting` - Identifies frames that don't fit the expected trajectory model
  - **Best for:** Smooth, predictable movements
  - **Use when:** Your data has consistent motion patterns
- `uncertain` - Selects frames where the network has low confidence predictions
  - **Best for:** Assessing network confidence
  - **Use when:** You want to retrain on frames the network struggles with
- `list` - Use a manually specified list of frames
  - **Best for:** Advanced users with specific frame requirements
  - **Use when:** You've identified specific problematic frames (requires passing `frames2use` parameter to `extract_outlier_frames()`)
=======
- `jump` - Detects frames with sudden jumps in predicted marker positions (recommended for most cases)
- `fitting` - Identifies frames that don't fit the expected trajectory model
- `uncertain` - Selects frames where the network has low confidence predictions
- `list` - Use a manually specified list of frames (requires passing `frames2use` parameter to `extract_outlier_frames()`)
>>>>>>> 2af3a3a9

**augmenter.extraction_algorithm**: Algorithm used to select which outlier frames to extract. **Default:** `kmeans`

**Available algorithms:**

- `kmeans` - Uses k-means clustering to select diverse representative frames from outliers
<<<<<<< HEAD
  - **Best for:** Most use cases
  - **Use when:** You want maximum diversity in your training data
- `uniform` - Extracts frames uniformly distributed across the video
  - **Best for:** Ensuring temporal coverage
  - **Use when:** You want even sampling across the entire video duration
=======
- `uniform` - Extracts frames uniformly distributed across the video
>>>>>>> 2af3a3a9

**When these settings are used:**

- `extract_outlier_frames()` - Uses both settings to identify and extract problematic frames from analyzed trials

<<<<<<< HEAD
**Cross-reference:** See [Retraining the Model](usage.md#retraining-the-model) in the usage guide for the complete retraining workflow and step-by-step instructions on using these settings.
=======
**Cross-reference:** See [Retraining the Model](usage.md#retraining-the-model) in the usage guide for the complete retraining workflow.
>>>>>>> 2af3a3a9

## Image Processing
**search_area**: The area, in pixels, around which autocorrect() will search for a marker. The minimum is 10, the default is 15.  
**threshold**: Grayscale value for image thresholding. Pixels with a value above this number are turned black, while pixels with a value below this number are turned <span style="color:white;background-color:black;">white</span>. The default is 8 (grayscale values range from 0=black to 255=white).  
**krad**: The size of the kernel used for Gaussian filtering of the image. The larger the kernel, the higher the filtered radius of a marker. The default is 17 (left) vs. a krad of 3 (right).  
<div align="center">
    <img src="../krad_17.png" alt="Krad of 17" />
    <img src="../krad_3.png" alt="Krad of 3" />
</div>

**gsigma**: Responsible for small differences in image contrast. Can be modified as a last resort, but for the most part I would leave this alone. The default is 10.  
**img_wt**: Relative weight of the image when it is blended together with a blur. Typically you’ll want this to be significantly higher than the blur, and the default will work well for most X-ray images. The default is 3.6.  
**blur_wt**: Relative weight of the blur when it is blended together with an image. Typically you’ll want this to be significantly lower than the image, and the default will work well for most X-ray images. The default is -2.9.  
**gamma**: The level of contrast in the image. Higher gamma = lower contrast. The default is 0.1 (left) vs. gamma = 0.9 (right). Try to run with a level of gamma that avoids filtering out marker data, while not taking away valuable information from the image processing itself.
<div align="center">
    <img src="../krad_17.png" alt="Gamma of 0.1" />
    <img src="../gamma_0.9.png" alt="Gamma of 0.9" />
</div>

## Autocorrect() Function Visualization
**trial_name**: The trial to use for testing  
**cam**: The camera view to use for testing  
**frame_num**: The frame to use for testing    
**marker**: The marker to use for testing  
**test_autocorrect**: Set to ‘true’ if you want to see/troubleshoot all of the post-processing steps that autocorrect goes through for a certain trial/cam/marker/frame combination  

- Requires a way to visualize image output like Jupyter Notebook
- You can also use the provided jupyter_test_autocorrect.ipynb file from the repo<|MERGE_RESOLUTION|>--- conflicted
+++ resolved
@@ -127,18 +127,6 @@
 ## Augmenter Settings
 
 Controls how DeepXROMM identifies and extracts outlier frames during the retraining workflow. These settings are nested under the `augmenter` key in `project_config.yaml`.
-<<<<<<< HEAD
-
-**Example configuration in project_config.yaml:**
-```yaml
-augmenter:
-  outlier_algorithm: jump
-  extraction_algorithm: kmeans
-```
-
-These settings control how DeepXROMM identifies problematic frames during the retraining workflow.
-
-=======
 ```yaml
 # How the settings will appear in your project_config.yaml
 augmenter:
@@ -146,55 +134,27 @@
     extraction_algorithm: kmeans
 ```
 
->>>>>>> 2af3a3a9
 **augmenter.outlier_algorithm**: Algorithm used to detect outlier frames. **Default:** `jump`
 
 **Available algorithms:**
 
-<<<<<<< HEAD
-- `jump` - Detects frames with sudden jumps in predicted marker positions
-  - **Best for:** Most use cases, especially tracking fast movements
-  - **Use when:** You want to identify frames where markers moved unexpectedly
-- `fitting` - Identifies frames that don't fit the expected trajectory model
-  - **Best for:** Smooth, predictable movements
-  - **Use when:** Your data has consistent motion patterns
-- `uncertain` - Selects frames where the network has low confidence predictions
-  - **Best for:** Assessing network confidence
-  - **Use when:** You want to retrain on frames the network struggles with
-- `list` - Use a manually specified list of frames
-  - **Best for:** Advanced users with specific frame requirements
-  - **Use when:** You've identified specific problematic frames (requires passing `frames2use` parameter to `extract_outlier_frames()`)
-=======
 - `jump` - Detects frames with sudden jumps in predicted marker positions (recommended for most cases)
 - `fitting` - Identifies frames that don't fit the expected trajectory model
 - `uncertain` - Selects frames where the network has low confidence predictions
 - `list` - Use a manually specified list of frames (requires passing `frames2use` parameter to `extract_outlier_frames()`)
->>>>>>> 2af3a3a9
 
 **augmenter.extraction_algorithm**: Algorithm used to select which outlier frames to extract. **Default:** `kmeans`
 
 **Available algorithms:**
 
 - `kmeans` - Uses k-means clustering to select diverse representative frames from outliers
-<<<<<<< HEAD
-  - **Best for:** Most use cases
-  - **Use when:** You want maximum diversity in your training data
 - `uniform` - Extracts frames uniformly distributed across the video
-  - **Best for:** Ensuring temporal coverage
-  - **Use when:** You want even sampling across the entire video duration
-=======
-- `uniform` - Extracts frames uniformly distributed across the video
->>>>>>> 2af3a3a9
 
 **When these settings are used:**
 
 - `extract_outlier_frames()` - Uses both settings to identify and extract problematic frames from analyzed trials
 
-<<<<<<< HEAD
 **Cross-reference:** See [Retraining the Model](usage.md#retraining-the-model) in the usage guide for the complete retraining workflow and step-by-step instructions on using these settings.
-=======
-**Cross-reference:** See [Retraining the Model](usage.md#retraining-the-model) in the usage guide for the complete retraining workflow.
->>>>>>> 2af3a3a9
 
 ## Image Processing
 **search_area**: The area, in pixels, around which autocorrect() will search for a marker. The minimum is 10, the default is 15.  
